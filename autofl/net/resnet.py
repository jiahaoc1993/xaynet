--- conflicted
+++ resolved
@@ -1,11 +1,7 @@
 # Derived from: https://github.com/keras-team/keras/blob/master/examples/cifar10_resnet.py
 # pylint: skip-file
-<<<<<<< HEAD
 # type: ignore
-=======
-
-
->>>>>>> 753bccc0
+
 from typing import Optional, Tuple
 
 import tensorflow.keras as keras
